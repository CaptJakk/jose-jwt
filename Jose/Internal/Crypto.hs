{-# LANGUAGE OverloadedStrings #-}
{-# LANGUAGE ScopedTypeVariables #-}
{-# OPTIONS_HADDOCK prune #-}

-- | Internal functions for encrypting and signing / decrypting
-- and verifying JWT content.

module Jose.Internal.Crypto
    ( hmacSign
    , hmacVerify
    , rsaSign
    , rsaVerify
    , rsaEncrypt
    , rsaDecrypt
    , ecSign
    , ecVerify
    , encryptPayload
    , decryptPayload
    , generateCmkAndIV
    , keyWrap
    , keyUnwrap
    , pad
    , unpad
    )
where


import           Control.Applicative
import           Control.Monad (when, unless)
import           Crypto.Error
import           Crypto.Cipher.AES
import           Crypto.Cipher.Types hiding (IV)
import           Crypto.Hash.Algorithms
import           Crypto.Number.Serialize (os2ip, i2ospOf_)
import qualified Crypto.PubKey.ECC.ECDSA as ECDSA
import qualified Crypto.PubKey.RSA as RSA
import qualified Crypto.PubKey.RSA.PKCS15 as PKCS15
import qualified Crypto.PubKey.RSA.OAEP as OAEP
import           Crypto.Random (MonadRandom, getRandomBytes)
import           Crypto.MAC.HMAC (HMAC (..), hmac)
import           Data.Bits (xor)
import           Data.Bifunctor (first)
import           Data.ByteArray (ByteArray, ScrubbedBytes)
import qualified Data.ByteArray as BA
import           Data.ByteString (ByteString)
import qualified Data.ByteString as B
<<<<<<< HEAD
import           Data.Either.Combinators
import           Data.Function (on)
import           Data.Monoid ((<>))
=======
>>>>>>> b165fb41
import qualified Data.Serialize as Serialize
import qualified Data.Text as T
import           Data.Word (Word64, Word8)

import           Jose.Jwa
import           Jose.Types (JwtError(..))
import           Jose.Internal.Parser (IV(..), Tag(..))

rightToMaybe :: Either a b -> Maybe b
rightToMaybe (Right x) = Just x
rightToMaybe Left{}    = Nothing

-- | Sign a message with an HMAC key.
hmacSign :: JwsAlg      -- ^ HMAC algorithm to use
         -> ByteString  -- ^ Key
         -> ByteString  -- ^ The message/content
         -> Either JwtError ByteString -- ^ HMAC output
hmacSign a k m = case a of
    HS256 -> Right $ BA.convert (hmac k m :: HMAC SHA256)
    HS384 -> Right $ BA.convert (hmac k m :: HMAC SHA384)
    HS512 -> Right $ BA.convert (hmac k m :: HMAC SHA512)
    _     -> Left $ BadAlgorithm $ T.pack $ "Not an HMAC algorithm: " ++ show a

-- | Verify the HMAC for a given message.
-- Returns false if the MAC is incorrect or the 'Alg' is not an HMAC.
hmacVerify :: JwsAlg      -- ^ HMAC Algorithm to use
           -> ByteString  -- ^ Key
           -> ByteString  -- ^ The message/content
           -> ByteString  -- ^ The signature to check
           -> Bool        -- ^ Whether the signature is correct
hmacVerify a key msg sig = either (const False) (`BA.constEq` sig) $ hmacSign a key msg

-- | Sign a message using an RSA private key.
--
-- The failure condition should only occur if the algorithm is not an RSA
-- algorithm, or the RSA key is too small, causing the padding of the
-- signature to fail. With real-world RSA keys this shouldn't happen in practice.
rsaSign :: Maybe RSA.Blinder  -- ^ RSA blinder
        -> JwsAlg             -- ^ Algorithm to use. Must be one of @RSA256@, @RSA384@ or @RSA512@
        -> RSA.PrivateKey     -- ^ Private key to sign with
        -> ByteString         -- ^ Message to sign
        -> Either JwtError ByteString    -- ^ The signature
rsaSign blinder a key msg = case a of
    RS256 -> go SHA256
    RS384 -> go SHA384
    RS512 -> go SHA512
    _     -> Left . BadAlgorithm . T.pack $ "Not an RSA algorithm: " ++ show a
  where
    go h = either (const $ Left BadCrypto) Right $ PKCS15.sign blinder (Just h) key msg

-- | Verify the signature for a message using an RSA public key.
--
-- Returns false if the check fails or if the 'Alg' value is not
-- an RSA signature algorithm.
rsaVerify :: JwsAlg        -- ^ The signature algorithm. Used to obtain the hash function.
          -> RSA.PublicKey -- ^ The key to check the signature with
          -> ByteString    -- ^ The message/content
          -> ByteString    -- ^ The signature to check
          -> Bool          -- ^ Whether the signature is correct
rsaVerify a key msg sig = case a of
    RS256 -> go SHA256
    RS384 -> go SHA384
    RS512 -> go SHA512
    _     -> False
  where
    go h = PKCS15.verify (Just h) key msg sig

-- | Sign a message using an ECDSA private key.
--
-- The failure condition should only happen if the algorithm is not an ECDSA algorithm in
-- in the JWT standard, or the k value is greater than the group order of the curve
ecSign :: Integer
       -> JwsAlg
       -> ECDSA.PrivateKey
       -> ByteString
       -> Either JwtError ByteString
ecSign k a key msg = case a of
    ES256 -> go SHA256
    ES384 -> go SHA384
    ES512 -> go SHA512
    _     -> Left . BadAlgorithm . T.pack $ "Not a valid JWT ECDSA algorithm: " ++ show a
  where
    go h = maybe (Left BadCrypto) (Right . serSig) $ ECDSA.signWith k key h msg
    serSig = liftA2 ((<>) `on` i2ospOf_ 32) ECDSA.sign_r ECDSA.sign_s

-- | Verify the signature for a message using an EC public key.
--
-- Returns false if the check fails or if the 'Alg' value is not
-- an EC signature algorithm.
ecVerify :: JwsAlg          -- ^ The signature algorithm. Used to obtain the hash function.
         -> ECDSA.PublicKey -- ^ The key to check the signature with
         -> ByteString      -- ^ The message/content
         -> ByteString      -- ^ The signature to check
         -> Bool            -- ^ Whether the signature is correct
ecVerify a key msg sig = case a of
    ES256 -> go SHA256
    ES384 -> go SHA384
    ES512 -> go SHA512
    _     -> False
  where
    (r, s) = B.splitAt (B.length sig `div` 2) sig
    ecSig  = ECDSA.Signature (os2ip r) (os2ip s)
    go h   = ECDSA.verify h key ecSig msg

-- | Generates the symmetric key (content management key) and IV
--
-- Used to encrypt a message.
generateCmkAndIV :: MonadRandom m
    => Enc
    -- ^ The encryption algorithm to be used
    -> m (ScrubbedBytes, ScrubbedBytes)
    -- ^ The key, IV
generateCmkAndIV e = do
    cmk <- getRandomBytes (keySize e)
    iv  <- getRandomBytes (ivSize e)   -- iv for aes gcm or cbc
    return (cmk, iv)
  where
    keySize A128GCM = 16
    keySize A192GCM = 24
    keySize A256GCM = 32
    keySize A128CBC_HS256 = 32
    keySize A192CBC_HS384 = 48
    keySize A256CBC_HS512 = 64

    ivSize A128GCM = 12
    ivSize A192GCM = 12
    ivSize A256GCM = 12
    ivSize _       = 16

-- | Encrypts a message (typically a symmetric key) using RSA.
rsaEncrypt :: (MonadRandom m, ByteArray msg, ByteArray out)
    => RSA.PublicKey
    -- ^ The encryption key
    -> JweAlg
    -- ^ The algorithm (@RSA1_5@, @RSA_OAEP@, or @RSA_OAEP_256@)
    -> msg
    -- ^ The message to encrypt
    -> m (Either JwtError out)
    -- ^ The encrypted message
rsaEncrypt k a msg = fmap BA.convert <$> case a of
    RSA1_5       -> mapErr (PKCS15.encrypt k bs)
    RSA_OAEP     -> mapErr (OAEP.encrypt (OAEP.defaultOAEPParams SHA1) k bs)
    RSA_OAEP_256 -> mapErr (OAEP.encrypt (OAEP.defaultOAEPParams SHA256) k bs)
    _            -> return (Left (BadAlgorithm "Not an RSA algorithm"))
  where
    bs = BA.convert msg
    mapErr = fmap (first (const BadCrypto))

-- | Decrypts an RSA encrypted message.
rsaDecrypt :: ByteArray ct
    => Maybe RSA.Blinder
    -> RSA.PrivateKey
    -- ^ The decryption key
    -> JweAlg
    -- ^ The RSA algorithm to use
    -> ct
    -- ^ The encrypted content
    -> Either JwtError ScrubbedBytes
    -- ^ The decrypted key
rsaDecrypt blinder rsaKey a ct = BA.convert <$> case a of
    RSA1_5       -> mapErr (PKCS15.decrypt blinder rsaKey bs)
    RSA_OAEP     -> mapErr (OAEP.decrypt blinder (OAEP.defaultOAEPParams SHA1) rsaKey bs)
    RSA_OAEP_256 -> mapErr (OAEP.decrypt blinder (OAEP.defaultOAEPParams SHA256) rsaKey bs)
    _            -> Left (BadAlgorithm "Not an RSA algorithm")
  where
    bs = BA.convert ct
    mapErr = first (const BadCrypto)

-- Dummy type to constrain Cipher type
data C c = C

initCipher :: BlockCipher c => C c -> ScrubbedBytes -> Either JwtError c
initCipher _ k = mapFail (cipherInit k)

-- Map CryptoFailable to JwtError
mapFail :: CryptoFailable a -> Either JwtError a
mapFail (CryptoPassed a) = return a
mapFail (CryptoFailed e) = Left $ case e of
    CryptoError_KeySizeInvalid -> KeyError "cipher key length is invalid"
    _ -> BadCrypto


-- | Decrypt an AES encrypted message.
decryptPayload :: forall ba. (ByteArray ba)
    => Enc
    -- ^ Encryption algorithm
    -> ScrubbedBytes
    -- ^ Content encryption key
    -> IV
    -- ^ IV
    -> ba
    -- ^ Additional authentication data
    -> Tag
    -- ^ The integrity protection value to be checked
    -> ba
    -- ^ The encrypted JWT payload
    -> Maybe ba
decryptPayload enc cek iv_ aad tag_ ct = case (enc, iv_, tag_) of
    (A128GCM, IV12 b, Tag16 t) -> doGCM (C :: C AES128) b t
    (A192GCM, IV12 b, Tag16 t) -> doGCM (C :: C AES192) b t
    (A256GCM, IV12 b, Tag16 t) -> doGCM (C :: C AES256) b t
    (A128CBC_HS256, IV16 b, Tag16 t) -> doCBC (C :: C AES128) b t SHA256 16
    (A192CBC_HS384, IV16 b, Tag24 t) -> doCBC (C :: C AES192) b t SHA384 24
    (A256CBC_HS512, IV16 b, Tag32 t) -> doCBC (C :: C AES256) b t SHA512 32
    _ -> Nothing -- This shouldn't be possible if the JWT was parsed first
  where
    (cbcMacKey, cbcEncKey) = BA.splitAt (BA.length cek `div` 2) cek :: (ScrubbedBytes, ScrubbedBytes)
    al = fromIntegral (BA.length aad) * 8 :: Word64

    doGCM :: BlockCipher c => C c -> ByteString -> ByteString -> Maybe ba
    doGCM c iv tag = do
        cipher <- rightToMaybe (initCipher c cek)
        aead <- maybeCryptoError (aeadInit AEAD_GCM cipher iv)
        aeadSimpleDecrypt aead aad ct (AuthTag $ BA.convert tag)

    doCBC :: (HashAlgorithm a, BlockCipher c) => C c -> ByteString -> ByteString -> a -> Int -> Maybe ba
    doCBC c iv tag a tagLen = do
        checkMac a tag iv tagLen
        cipher <- rightToMaybe (initCipher c cbcEncKey)
        iv'    <- makeIV iv
        unless (BA.length ct `mod` blockSize cipher == 0) Nothing
        unpad $ cbcDecrypt cipher iv' ct

    checkMac :: HashAlgorithm a => a -> ByteString -> ByteString -> Int -> Maybe ()
    checkMac a tag iv l = do
        let mac = BA.take l $ BA.convert $ doMac a iv :: BA.Bytes
        unless (tag `BA.constEq` mac) Nothing

    doMac :: HashAlgorithm a => a -> ByteString -> HMAC a
    doMac _ iv = hmac cbcMacKey (BA.concat [BA.convert aad, iv, BA.convert ct, Serialize.encode al] :: ByteString)

-- | Encrypt a message using AES.
encryptPayload :: forall ba iv. (ByteArray ba, ByteArray iv)
    => Enc
    -- ^ Encryption algorithm
    -> ScrubbedBytes
    -- ^ Content management key
    -> iv
    -- ^ IV
    -> ba
    -- ^ Additional authenticated data
    -> ba
    -- ^ The message/JWT claims
    -> Maybe (AuthTag, ba)
    -- ^ Ciphertext claims and signature tag
encryptPayload e cek iv aad msg = case e of
    A128GCM       -> doGCM (C :: C AES128)
    A192GCM       -> doGCM (C :: C AES192)
    A256GCM       -> doGCM (C :: C AES256)
    A128CBC_HS256 -> doCBC (C :: C AES128) SHA256 16
    A192CBC_HS384 -> doCBC (C :: C AES192) SHA384 24
    A256CBC_HS512 -> doCBC (C :: C AES256) SHA512 32
  where
    (cbcMacKey, cbcEncKey) = BA.splitAt (BA.length cek `div` 2) cek :: (ScrubbedBytes, ScrubbedBytes)
    al = fromIntegral (BA.length aad) * 8 :: Word64

    doGCM c = do
        cipher <- rightToMaybe (initCipher c cek)
        aead <- maybeCryptoError (aeadInit AEAD_GCM cipher iv)
        return $ aeadSimpleEncrypt aead aad msg 16

    doCBC :: (HashAlgorithm a, BlockCipher c) => C c -> a -> Int -> Maybe (AuthTag, ba)
    doCBC c a tagLen = do
        cipher <- rightToMaybe (initCipher c cbcEncKey)
        iv'    <- makeIV iv
        let ct = cbcEncrypt cipher iv' (pad msg)
            mac = doMac a ct
            tag = BA.take tagLen (BA.convert mac)
        return (AuthTag tag, ct)

    doMac :: HashAlgorithm a => a -> ba -> HMAC a
    doMac _ ct = hmac cbcMacKey (BA.concat [BA.convert aad, BA.convert iv, BA.convert ct, Serialize.encode al] :: ByteString)

unpad :: (ByteArray ba) => ba -> Maybe ba
unpad bs
    | padLen > 16 || padLen /= BA.length padding = Nothing
    | BA.any (/= padByte) padding = Nothing
    | otherwise = return pt
  where
    len     = BA.length bs
    padByte = BA.index bs (len-1)
    padLen  = fromIntegral padByte
    (pt, padding) = BA.splitAt (len - padLen) bs

pad ::  (ByteArray ba) => ba -> ba
pad bs = BA.append bs padding
  where
    lastBlockSize = BA.length bs `mod` 16
    padByte       = fromIntegral $ 16 - lastBlockSize :: Word8
    padding       = BA.replicate (fromIntegral padByte) padByte


-- Key wrapping and unwrapping functions

-- | <https://tools.ietf.org/html/rfc3394#section-2.2.1>
keyWrap :: ByteArray ba => JweAlg -> ScrubbedBytes -> ScrubbedBytes -> Either JwtError ba
keyWrap alg kek cek = case alg of
    A128KW -> doKeyWrap (C :: C AES128)
    A192KW -> doKeyWrap (C :: C AES192)
    A256KW -> doKeyWrap (C :: C AES256)
    _      -> Left (BadAlgorithm "Not a keywrap algorithm")
  where
    l = BA.length cek
    n = l `div` 8
    iv = BA.replicate 8 166 :: ByteString

    doKeyWrap c = do
        when (l < 16 || l `mod` 8 /= 0) (Left (KeyError "Invalid content key"))
        cipher <- initCipher c kek
        let p = toBlocks cek
            (r0, r) = foldl (doRound (ecbEncrypt cipher) 1) (BA.convert iv, p) [0..5]
        Right $ BA.concat (r0 : r)

    doRound _ _  (a, []) _ = (a, [])
    doRound enc i (a, r:rs) j =
        let b  = enc $ BA.concat [a, r]
            t  = fromIntegral ((n*j) + i) :: Word8
            a' = txor t (BA.take 8 b)
            r' = BA.drop 8 b
            next = doRound enc (i+1) (a', rs) j
        in (fst next, r' : snd next)

txor :: ByteArray ba => Word8 -> ba -> ba
txor t b =
    let n = BA.length b
        lastByte = BA.index b (n-1)
        initBytes = BA.take (n-1) b
      in BA.snoc initBytes (lastByte `xor` t)

toBlocks :: ByteArray ba => ba -> [ba]
toBlocks bytes
    | BA.null bytes = []
    | otherwise = let (b, bs') = BA.splitAt 8 bytes
                   in b : toBlocks bs'

keyUnwrap :: ByteArray ba => ScrubbedBytes -> JweAlg -> ba -> Either JwtError ScrubbedBytes
keyUnwrap kek alg encK = case alg of
    A128KW -> doUnWrap (C :: C AES128)
    A192KW -> doUnWrap (C :: C AES192)
    A256KW -> doUnWrap (C :: C AES256)
    _      -> Left (BadAlgorithm "Not a keywrap algorithm")
  where
    l = BA.length encK
    n = (l `div` 8) - 1
    iv = BA.replicate 8 166

    doUnWrap c = do
        when (l < 24 || l `mod` 8 /= 0) (Left BadCrypto)
        cipher <- initCipher c kek
        let r = toBlocks encK
            (p0, p) = foldl (doRound (ecbDecrypt cipher) n) (head r, reverse (tail r)) (reverse [0..5])
        unless (p0 == iv) (Left BadCrypto)
        Right $ BA.concat (reverse p)

    doRound _ _  (a, []) _ = (a, [])
    doRound dec i (a, r:rs) j =
        let b  = dec $ BA.concat [txor t a, r]
            t  = fromIntegral ((n*j) + i) :: Word8
            a' = BA.take 8 b
            r' = BA.drop 8 b
            next = doRound dec (i-1) (a', rs) j
        in (fst next, r' : snd next)<|MERGE_RESOLUTION|>--- conflicted
+++ resolved
@@ -44,12 +44,8 @@
 import qualified Data.ByteArray as BA
 import           Data.ByteString (ByteString)
 import qualified Data.ByteString as B
-<<<<<<< HEAD
-import           Data.Either.Combinators
 import           Data.Function (on)
 import           Data.Monoid ((<>))
-=======
->>>>>>> b165fb41
 import qualified Data.Serialize as Serialize
 import qualified Data.Text as T
 import           Data.Word (Word64, Word8)
